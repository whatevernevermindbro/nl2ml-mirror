--- conflicted
+++ resolved
@@ -1,24 +1,5 @@
 data:
   DATASET_PATH: ../data/markup_data_2021-05-06.csv
-<<<<<<< HEAD
-  label: ''
-  model: ../models/hyper_semi_random_regex_graph_v7.sav
-  nrows: 4748
-  script_dir: nl2ml/models_scripts/noisy_exp.ipynb
-kfold:
-  n_splits: 9
-  random_state: 42
-  shuffle: true
-model:
-  C: 17.455677139315696
-  kernel: linear
-  max_iter: 10000
-  random_state: 42
-tfidf:
-  max_df: 0.5327584678285417
-  min_df: 3
-  smooth_idf: true
-=======
   model: ../models/rnn_codebert_graph_v7.0.pt
   random_seed: 42
   script_dir: attention_rnn_pseudo_2.py
@@ -26,5 +7,4 @@
   lin_size: 135
   n_classes: 76
   rnn_layers: 1
-  rnn_size: 100
->>>>>>> 61165373
+  rnn_size: 100